--- conflicted
+++ resolved
@@ -1,12 +1,6 @@
 # BERTopic Sustainability
 
-<<<<<<< HEAD
-This repository showcases how to explore large collections of text with
-[BERTopic](https://github.com/MaartenGr/BERTopic).  Two small example datasets
-are provided – Guardian news paragraphs and scientific paper abstracts – but the
-code can be applied to any domain.  Each dataset is modeled separately and the
-resulting topics can then be compared.
-=======
+
 This project demonstrates how to explore large amounts of text with
 [BERTopic](https://github.com/MaartenGr/BERTopic). BERTopic builds on
 transformer-based embeddings and clustering to create interpretable topics with minimal
@@ -14,7 +8,7 @@
 For a deeper overview see the [official BERTopic documentation](https://maartengr.github.io/BERTopic/index.html).
 The example datasets include Guardian news paragraphs and scientific paper abstracts.
 Each dataset is modeled separately and the topics can then be compared.
->>>>>>> 97767130
+
 
 ## Contents
 - `analyze_guardian.py` – Fit a BERTopic model on Guardian paragraphs. Arguments
