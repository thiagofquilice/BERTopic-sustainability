#!/usr/bin/env python3
"""Analyze Guardian paragraphs with BERTopic.

This script is intended for researchers or journalists who want to quickly
discover themes in articles from *The Guardian*. Even if you are unfamiliar with
topic modeling, the process is largely automated. Provide a data file with
paragraphs, run the script, and it will group similar paragraphs together and
create several helpful files and visualizations.

Input must be a CSV or JSON file containing the columns ``id``, ``paragraphs``
and ``date``. Key command-line arguments are:

``--input_file`` – path to the CSV/JSON file.
``--date_format`` – format string for parsing the ``date`` column. Default
``%Y-%m-%d``.
``--out_dir`` – directory where all outputs are saved.
``--seed`` – random seed controlling the model initialization.
``--years`` – optional list of years to include in the analysis.

Results include the trained BERTopic model, topic distributions, hierarchical
visualizations and more. Use these files to interpret how articles discuss
sustainability-related topics over time.
"""
from __future__ import annotations
import argparse
from pathlib import Path
from datetime import datetime
import pandas as pd
import numpy as np
from bertopic import BERTopic
from bertopic.representation import (
    KeyBERTInspired,
    MaximalMarginalRelevance,
    PartOfSpeech,
)
from sentence_transformers import SentenceTransformer
from umap import UMAP
import plotly.io as pio


def read_data(path: str, date_format: str) -> tuple[list[str], list[datetime], list[str]]:
    """Load Guardian data from CSV or JSONL."""
    ext = Path(path).suffix.lower()
    if ext == ".csv":
        df = pd.read_csv(path)
    elif ext in {".jsonl", ".json"}:
        df = pd.read_json(path, lines=ext == ".jsonl")
    else:
        raise ValueError("Unsupported file type")
    needed = {"id", "paragraphs", "date"}
    if not needed.issubset(df.columns):
        raise ValueError(f"Input must contain columns: {needed}")
    df = df.dropna(subset=["paragraphs", "date"])
    df["date"] = pd.to_datetime(df["date"], format=date_format, errors="coerce")
    df = df.dropna(subset=["date"])
    texts = [" ".join(p) if isinstance(p, list) else str(p) for p in df["paragraphs"]]
    return texts, df["date"].tolist(), df["id"].tolist()


def ensure_requirements(outdir: Path) -> None:
    """Write a requirements file to ``outdir`` if it does not exist."""

    reqs = [
        "pandas",
        "numpy",
        "scikit-learn",
        "sentence-transformers",
        "bertopic>=0.17",
        "plotly",
        "scipy",
        "statsmodels",
    ]
    req = outdir / "requirements.txt"
    if not req.exists():
        req.write_text("\n".join(reqs))


def main() -> None:
    """Command-line interface for fitting a BERTopic model."""

    ap = argparse.ArgumentParser()
    ap.add_argument("--input_file", required=True)
    ap.add_argument("--date_format", default="%Y-%m-%d")
    ap.add_argument("--out_dir", required=True)
    ap.add_argument("--seed", type=int, default=42)
    ap.add_argument(
        "--years",
        nargs="+",
        type=int,
        help="Only analyze documents whose year is in this list",
    )
    args = ap.parse_args()

    out_dir = Path(args.out_dir)
    out_dir.mkdir(parents=True, exist_ok=True)
    ensure_requirements(out_dir)

    try:
        texts, dates, doc_ids = read_data(args.input_file, args.date_format)
    except Exception as exc:
        print(f"Error reading data: {exc}")
        return
    if not texts:
        print("No valid documents found.")
        return

    if args.years:
        yrs = set(args.years)
        filtered = [
            (t, d, i)
            for t, d, i in zip(texts, dates, doc_ids)
            if d.year in yrs
        ]
        if not filtered:
            print("No documents found for the selected years.")
            return
        texts, dates, doc_ids = map(list, zip(*filtered))

    np.random.seed(args.seed)
<<<<<<< HEAD
    embedding_model = SentenceTransformer("intfloat/e5-base-v2", device="cpu")
    representation_model = {
        "KeyBERT": KeyBERTInspired(),
        "MMR": MaximalMarginalRelevance(diversity=0.3),
        "POS": PartOfSpeech("en_core_web_sm"),
    }
=======
    embedding_model = SentenceTransformer("e5-base-v2", device="cpu")
>>>>>>> f5cf7c41
    umap_model = UMAP(random_state=args.seed)
    topic_model = BERTopic(
        embedding_model=embedding_model,
        representation_model=representation_model,
        calculate_probabilities=False,
        verbose=True,
        umap_model=umap_model,
    )
    topic_model.fit(texts)

    tots = topic_model.topics_over_time(texts, timestamps=dates, global_tuning=True, nr_bins=20)
    hier = topic_model.hierarchical_topics(texts)
    distr, _ = topic_model.approximate_distribution(texts)

    topic_model.save(out_dir / "guardian_bertopic_model")

    rep_docs = []
    for topic in topic_model.get_topics().keys():
        for doc in topic_model.get_representative_docs(topic):
            rep_docs.append({"topic": topic, "rep_doc": doc})
    pd.DataFrame(rep_docs).to_csv(out_dir / "representative_docs.csv", index=False)
    pd.DataFrame(distr, index=doc_ids).to_csv(out_dir / "topic_distribution.csv")
    tots.to_csv(out_dir / "topics_over_time.csv", index=False)
    pd.DataFrame(hier).to_csv(out_dir / "hierarchical_topics.csv", index=False)

    fig = topic_model.visualize_hierarchy()
    pio.write_html(fig, file=out_dir / "hierarchy.html", auto_open=False)
    print(f"Analysis complete. Results saved to {out_dir}")


if __name__ == "__main__":
    main()<|MERGE_RESOLUTION|>--- conflicted
+++ resolved
@@ -117,16 +117,14 @@
         texts, dates, doc_ids = map(list, zip(*filtered))
 
     np.random.seed(args.seed)
-<<<<<<< HEAD
+
     embedding_model = SentenceTransformer("intfloat/e5-base-v2", device="cpu")
     representation_model = {
         "KeyBERT": KeyBERTInspired(),
         "MMR": MaximalMarginalRelevance(diversity=0.3),
         "POS": PartOfSpeech("en_core_web_sm"),
     }
-=======
-    embedding_model = SentenceTransformer("e5-base-v2", device="cpu")
->>>>>>> f5cf7c41
+
     umap_model = UMAP(random_state=args.seed)
     topic_model = BERTopic(
         embedding_model=embedding_model,
